--- conflicted
+++ resolved
@@ -42,14 +42,10 @@
 
     DISABLE_SCATTERGATHER();
     blk_ring->req_prod = req_prod;
-<<<<<<< HEAD
-    HYPERVISOR_block_io_op(BLKOP_PUSH_BUFFERS);
-=======
 
     op.cmd = BLOCK_IO_OP_SIGNAL; 
     HYPERVISOR_block_io_op(&op);
     return;
->>>>>>> f3e56a14
 }
 
 
@@ -502,8 +498,8 @@
         case XEN_BLOCK_READ:
         case XEN_BLOCK_WRITE:
             if ( bret->status )
-                printk("Bad return from blkdev data request: %lx\n",
-                       bret->status);
+                DPRINTK("Bad return from blkdev data request: %lx\n",
+                        bret->status);
             for ( bh = (struct buffer_head *)bret->id; 
                   bh != NULL; 
                   bh = next_bh )
