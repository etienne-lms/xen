--- conflicted
+++ resolved
@@ -224,7 +224,6 @@
 
 #elif defined(__ia64__)
 
-<<<<<<< HEAD
     xc_get_hvm_param(xc_handle, domid, HVM_PARAM_IOREQ_PFN, &ioreq_pfn);
     fprintf(logfile, "shared page at pfn %lx\n", ioreq_pfn);
     shared_page = xc_map_foreign_range(xc_handle, domid, PAGE_SIZE,
@@ -253,9 +252,6 @@
     }
 
     nr_pages = ram_size / PAGE_SIZE;
-=======
-    nr_pages = ram_size/XC_PAGE_SIZE;
->>>>>>> 93aac491
 
     page_array = (xen_pfn_t *)malloc(nr_pages * sizeof(xen_pfn_t));
     if (page_array == NULL) {
@@ -263,21 +259,6 @@
         exit(-1);
     }
 
-<<<<<<< HEAD
-=======
-    shared_page = xc_map_foreign_range(xc_handle, domid, XC_PAGE_SIZE,
-                                       PROT_READ|PROT_WRITE,
-                                       IO_XC_PAGE_START >> XC_PAGE_SHIFT);
-
-    buffered_io_page =xc_map_foreign_range(xc_handle, domid, XC_PAGE_SIZE,
-                                       PROT_READ|PROT_WRITE,
-                                       BUFFER_IO_XC_PAGE_START >> XC_PAGE_SHIFT);
-
-    buffered_pio_page = xc_map_foreign_range(xc_handle, domid, XC_PAGE_SIZE,
-                                       PROT_READ|PROT_WRITE,
-                                       BUFFER_PIO_XC_PAGE_START >> XC_PAGE_SHIFT);
-
->>>>>>> 93aac491
     for (i = 0; i < nr_pages; i++)
         page_array[i] = i;
 	
