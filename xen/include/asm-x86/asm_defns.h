--- conflicted
+++ resolved
@@ -375,9 +375,6 @@
 #define REX64_PREFIX "rex64/"
 #endif
 
-<<<<<<< HEAD
-#include <asm/spec_ctrl_asm.h>
-=======
 #define ELFNOTE(name, type, desc)           \
     .pushsection .note.name, "a", @note   ; \
     .p2align 2                            ; \
@@ -389,6 +386,7 @@
 3:  desc                /* desc   */      ; \
 4:  .p2align 2                            ; \
     .popsection
->>>>>>> fa23f2aa
+
+#include <asm/spec_ctrl_asm.h>
 
 #endif /* __X86_ASM_DEFNS_H__ */